--- conflicted
+++ resolved
@@ -90,12 +90,8 @@
     "@effect/schema": "^0.62.6",
     "@uploadthing/dropzone": "^0.1.3",
     "@uploadthing/shared": "^6.3.1",
-<<<<<<< HEAD
     "effect": "^2.3.5",
-    "tailwind-merge": "^1.14.0"
-=======
     "tailwind-merge": "^2.2.1"
->>>>>>> d2076b11
   },
   "devDependencies": {
     "autoprefixer": "10.4.17",
