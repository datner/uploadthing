--- conflicted
+++ resolved
@@ -142,29 +142,16 @@
     "bunchee": "^5.1.2",
     "eslint": "^8.57.0",
     "express": "^4.18.2",
-<<<<<<< HEAD
-    "fastify": "^4.23.2",
-    "h3": "^1.8.1",
-    "next": "14.0.1",
-    "nuxt": "^3.8.1",
-    "solid-js": "^1.7.11",
-    "tailwindcss": "^3.3.2",
-    "tsup": "6.7.0",
-    "type-fest": "^3.11.1",
-    "typescript": "^5.1.6",
-    "undici": "^5.20.0",
-    "vitest": "^0.30.1",
-    "vue": "^3.3.8",
-    "zod": "^3.22.3"
-=======
     "fastify": "^4.26.1",
     "h3": "^1.11.1",
     "next": "14.1.0",
+    "nuxt": "^3.8.1",
     "solid-js": "^1.8.15",
     "tailwindcss": "^3.4.1",
     "type-fest": "^4.10.3",
     "typescript": "^5.4.2",
     "undici": "^6.6.2",
+    "vue": "^3.3.4",
     "wait-on": "^7.2.0",
     "zod": "^3.22.4"
   },
@@ -191,7 +178,6 @@
     "tailwindcss": {
       "optional": true
     }
->>>>>>> 3c080de7
   },
   "eslintConfig": {
     "root": true,
