--- conflicted
+++ resolved
@@ -37,11 +37,6 @@
       "import": "./dist/tw.mjs",
       "require": "./dist/tw.js"
     },
-<<<<<<< HEAD
-    "./nuxt": {
-      "import": "./dist/nuxt.mjs",
-      "types": "./dist/nuxt.d.ts"
-=======
     "./fastify": {
       "types": "./dist/fastify.d.ts",
       "import": "./dist/fastify.mjs",
@@ -51,7 +46,6 @@
       "types": "./dist/h3.d.ts",
       "import": "./dist/h3.mjs",
       "require": "./dist/h3.js"
->>>>>>> 3cb4d8b3
     }
   },
   "files": [
@@ -77,10 +71,6 @@
       "tw": [
         "dist/tw.d.ts"
       ],
-<<<<<<< HEAD
-      "nuxt": [
-        "dist/nuxt.d.ts"
-=======
       "express": [
         "dist/express.d.ts"
       ],
@@ -89,7 +79,6 @@
       ],
       "h3": [
         "dist/h3.d.ts"
->>>>>>> 3cb4d8b3
       ]
     }
   },
@@ -113,17 +102,12 @@
     "@uploadthing/tsconfig": "0.1.0",
     "@uploadthing/tsup-config": "0.1.0",
     "eslint": "^8.47.0",
-<<<<<<< HEAD
-    "h3": "^1.7.1",
-    "next": "13.4.4",
     "nuxt": "^3.6.1",
-=======
     "express": "^4.18.2",
     "fastify": "^4.23.2",
     "h3": "^1.8.1",
     "next": "13.4.4",
     "solid-js": "^1.7.11",
->>>>>>> 3cb4d8b3
     "tailwindcss": "^3.3.2",
     "tsup": "6.7.0",
     "type-fest": "^3.11.1",
