{
  "name": "uploadthing",
  "version": "6.4.0",
  "type": "module",
  "engines": {
    "node": ">=18.13.0"
  },
  "license": "MIT",
  "exports": {
    "./package.json": "./package.json",
    "./client": {
      "import": {
        "types": "./client/index.d.ts",
        "default": "./client/index.js"
      },
      "require": {
        "types": "./client/index.d.cts",
        "default": "./client/index.cjs"
      }
    },
    "./server": {
      "import": {
        "types": "./server/index.d.ts",
        "default": "./server/index.js"
      },
      "require": {
        "types": "./server/index.d.cts",
        "default": "./server/index.cjs"
      }
    },
    "./next": {
      "import": {
        "types": "./next/index.d.ts",
        "default": "./next/index.js"
      },
      "require": {
        "types": "./next/index.d.cts",
        "default": "./next/index.cjs"
      }
    },
    "./next-legacy": {
      "import": {
        "types": "./next-legacy/index.d.ts",
        "default": "./next-legacy/index.js"
      },
      "require": {
        "types": "./next-legacy/index.d.cts",
        "default": "./next-legacy/index.cjs"
      }
    },
    "./tw": {
      "import": {
        "types": "./tw/index.d.ts",
        "default": "./tw/index.js"
      },
      "require": {
        "types": "./tw/index.d.cts",
        "default": "./tw/index.cjs"
      }
    },
    "./fastify": {
      "import": {
        "types": "./fastify/index.d.ts",
        "default": "./fastify/index.js"
      },
      "require": {
        "types": "./fastify/index.d.cts",
        "default": "./fastify/index.cjs"
      }
    },
    "./express": {
      "import": {
        "types": "./express/index.d.ts",
        "default": "./express/index.js"
      },
      "require": {
        "types": "./express/index.d.cts",
        "default": "./express/index.cjs"
      }
    },
    "./h3": {
      "import": {
        "types": "./h3/index.d.ts",
        "default": "./h3/index.js"
      },
      "require": {
        "types": "./h3/index.d.cts",
        "default": "./h3/index.cjs"
      }
    },
    "./internal/types": {
      "import": {
        "types": "./internal/types.d.ts",
        "default": "./internal/types.js"
      },
      "require": {
        "types": "./internal/types.d.cts",
        "default": "./internal/types.cjs"
      }
    }
  },
  "files": [
    "client",
    "express",
    "fastify",
    "h3",
    "internal",
    "next",
    "next-legacy",
    "server",
    "tw"
  ],
  "publishConfig": {
    "access": "public"
  },
  "scripts": {
    "lint": "eslint src --max-warnings 0",
    "build": "NODE_OPTIONS=--max_old_space_size=16384 bunchee --tsconfig tsconfig.build.json",
    "clean": "git clean -xdf client express fastify h3 internal next next-legacy server tw node_modules",
    "dev": "bunchee -w --tsconfig tsconfig.build.json",
    "typecheck": "tsc --noEmit"
  },
  "dependencies": {
<<<<<<< HEAD
    "@effect/schema": "^0.62.6",
    "@uploadthing/mime-types": "^0.2.2",
    "@uploadthing/shared": "^6.2.1",
=======
    "@uploadthing/mime-types": "^0.2.3",
    "@uploadthing/shared": "^6.3.0",
>>>>>>> 12a96e75
    "consola": "^3.2.3",
    "effect": "^2.3.5",
    "std-env": "^3.7.0"
  },
  "devDependencies": {
    "@types/express": "^4.17.21",
    "@types/express-serve-static-core": "^4.17.42",
    "@types/react": "18.2.33",
    "@uploadthing/eslint-config": "0.2.0",
    "@uploadthing/tsconfig": "0.1.0",
    "bunchee": "^4.4.5",
    "eslint": "^8.56.0",
    "express": "^4.18.2",
    "fastify": "^4.23.2",
    "h3": "^1.8.1",
    "next": "14.0.1",
    "solid-js": "^1.7.11",
    "tailwindcss": "^3.4.1",
    "type-fest": "^3.11.1",
    "typescript": "^5.3.3",
    "undici": "^6.5.0",
    "zod": "^3.22.4"
  },
  "peerDependencies": {
    "express": "*",
    "fastify": "*",
    "h3": "*",
    "next": "*",
    "tailwindcss": "*"
  },
  "peerDependenciesMeta": {
    "next": {
      "optional": true
    },
    "express": {
      "optional": true
    },
    "fastify": {
      "optional": true
    },
    "h3": {
      "optional": true
    },
    "tailwindcss": {
      "optional": true
    }
  },
  "eslintConfig": {
    "root": true,
    "extends": [
      "@uploadthing/eslint-config/base"
    ],
    "rules": {
      "no-console": "error",
      "no-restricted-globals": [
        "error",
        {
          "name": "fetch",
          "message": "fetch should be passed as parameter to support overriding default behaviors"
        },
        {
          "name": "process",
          "message": "Use `import { process } from 'std-env` instead"
        }
      ]
    }
  }
}<|MERGE_RESOLUTION|>--- conflicted
+++ resolved
@@ -121,14 +121,9 @@
     "typecheck": "tsc --noEmit"
   },
   "dependencies": {
-<<<<<<< HEAD
     "@effect/schema": "^0.62.6",
-    "@uploadthing/mime-types": "^0.2.2",
-    "@uploadthing/shared": "^6.2.1",
-=======
     "@uploadthing/mime-types": "^0.2.3",
     "@uploadthing/shared": "^6.3.0",
->>>>>>> 12a96e75
     "consola": "^3.2.3",
     "effect": "^2.3.5",
     "std-env": "^3.7.0"
