--- conflicted
+++ resolved
@@ -121,14 +121,9 @@
     "typecheck": "tsc --noEmit"
   },
   "dependencies": {
-<<<<<<< HEAD
     "@effect/schema": "^0.62.6",
-    "@uploadthing/mime-types": "^0.2.3",
-    "@uploadthing/shared": "^6.3.0",
-=======
     "@uploadthing/mime-types": "^0.2.4",
     "@uploadthing/shared": "^6.3.1",
->>>>>>> 14d190d9
     "consola": "^3.2.3",
     "effect": "^2.3.5",
     "std-env": "^3.7.0"
