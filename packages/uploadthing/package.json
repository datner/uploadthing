--- conflicted
+++ resolved
@@ -132,10 +132,7 @@
     "@uploadthing/shared": "workspace:*",
     "consola": "^3.2.3",
     "effect": "^3.0.7",
-<<<<<<< HEAD
     "fast-check": "^3.18.0",
-=======
->>>>>>> 0abfa031
     "std-env": "^3.7.0"
   },
   "devDependencies": {
