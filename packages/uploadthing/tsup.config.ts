import { defineConfig } from "tsup";

import { config } from "@uploadthing/tsup-config";

export default defineConfig((opts) => ({
  ...config,
  entry: [
    "./src/client.ts",
    "./src/express.ts",
    "./src/server.ts",
    "./src/next.ts",
    "./src/next-legacy.ts",
    "./src/tw.ts",
<<<<<<< HEAD
    "./src/nuxt.ts",
=======
    "./src/fastify.ts",
    "./src/h3.ts",
>>>>>>> 3cb4d8b3
  ],
  clean: !opts.watch,
}));<|MERGE_RESOLUTION|>--- conflicted
+++ resolved
@@ -11,12 +11,8 @@
     "./src/next.ts",
     "./src/next-legacy.ts",
     "./src/tw.ts",
-<<<<<<< HEAD
-    "./src/nuxt.ts",
-=======
     "./src/fastify.ts",
     "./src/h3.ts",
->>>>>>> 3cb4d8b3
   ],
   clean: !opts.watch,
 }));