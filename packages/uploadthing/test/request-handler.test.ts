--- conflicted
+++ resolved
@@ -175,12 +175,8 @@
     expect(res.status).toBe(400);
     await expect(res.json()).resolves.toEqual({
       cause:
-<<<<<<< HEAD
-        "Error: You uploaded 2 files of type 'image', but the limit for that type is 1",
+        "Error: You uploaded 2 file(s) of type 'image', but the maximum for that type is 1",
       message: "Invalid config: FileCountMismatch",
-=======
-        "Error: You uploaded 2 file(s) of type 'image', but the limit for that type is 1",
-      message: "Maximum file count not met",
     });
   });
 
@@ -200,8 +196,7 @@
     await expect(res.json()).resolves.toEqual({
       cause:
         "Error: You uploaded 1 file(s) of type 'image', but the minimum for that type is 2",
-      message: "Minimum file count not met",
->>>>>>> d6277425
+      message: "Invalid config: FileCountMismatch",
     });
   });
 });
