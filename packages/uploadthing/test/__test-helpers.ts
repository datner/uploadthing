import type { StrictRequest } from "msw";
import { delay, http, HttpResponse } from "msw";
import { setupServer } from "msw/node";
import { afterAll, beforeAll, beforeEach, it as itBase, vi } from "vitest";

import { lookup } from "@uploadthing/mime-types";
import { generateUploadThingURL } from "@uploadthing/shared";

import { UPLOADTHING_VERSION } from "../src/internal/constants";
import type {
  ActionType,
  MPUResponse,
  PresignedBase,
  PSPResponse,
} from "../src/internal/types";

export const requestSpy = vi.fn<[string, RequestInit]>();
export const requestsToDomain = (domain: string) =>
  requestSpy.mock.calls.filter(([url]) => url.includes(domain));

export const middlewareMock = vi.fn();
export const uploadCompleteMock = vi.fn();
export const onErrorMock = vi.fn();

export const createApiUrl = (slug: string, action?: ActionType) => {
  const url = new URL("http://localhost:3000");
  url.searchParams.set("slug", slug);
  if (action) url.searchParams.set("actionType", action);
  return url;
};

export const baseHeaders = {
  "x-uploadthing-version": UPLOADTHING_VERSION,
  "x-uploadthing-package": "vitest",
};

const mockPresigned = (file: {
  name: string;
  size: number;
  customId: string | null;
}): PSPResponse | MPUResponse => {
  const base: PresignedBase = {
    customId: file.customId ?? null,
    contentDisposition: "inline",
    fileName: file.name,
    fileType: lookup(file.name) as any,
    fileUrl: "https://utfs.io/f/abc-123.txt",
    key: "abc-123.txt",
    pollingJwt: "random-jwt",
    pollingUrl: generateUploadThingURL("/api/serverCallback"),
  };
  if (file.size > 5 * 1024 * 1024) {
    return {
      ...base,
      chunkCount: 2,
      chunkSize: file.size / 2,
      uploadId: "random-upload-id",

      urls: [
        "https://bucket.s3.amazonaws.com/abc-123.txt?partNumber=1&uploadId=random-upload-id",
        "https://bucket.s3.amazonaws.com/abc-123.txt?partNumber=2&uploadId=random-upload-id",
      ],
    };
  }
  return {
    ...base,
    url: "https://bucket.s3.amazonaws.com",
    fields: { key: "abc-123.txt" },
  };
};

/**
 * Call this in each MSW handler to spy on the request
 * and provide an easy way to assert on the request
 */
const callRequestSpy = async (request: StrictRequest<any>) =>
  requestSpy(new URL(request.url).toString(), {
    method: request.method,
    headers: Object.fromEntries(request.headers.entries()),
    body: await (() => {
      if (request.method === "GET") return null;
      const ct = request.headers.get("content-type");
      const cloned = request.clone();
      if (ct?.includes("application/json")) return cloned.json();
      if (ct?.includes("multipart/form-data")) return cloned.formData();
      return cloned.blob();
    })(),
  });

const msw = setupServer(
  /**
   * S3
   */
  http.post("https://bucket.s3.amazonaws.com", async ({ request }) => {
    await callRequestSpy(request);
    return new HttpResponse();
  }),
  http.put("https://bucket.s3.amazonaws.com/:key", async ({ request }) => {
    await callRequestSpy(request);
    return new HttpResponse(null, {
      status: 204,
      headers: { ETag: "abc123" },
    });
  }),
  /**
   * Static Assets
   */
  http.get("https://cdn.foo.com/:fileKey", async ({ request }) => {
    await callRequestSpy(request);
    return HttpResponse.text("Lorem ipsum doler sit amet");
  }),
  http.get("https://utfs.io/f/:key", async ({ request }) => {
    await callRequestSpy(request);
    return HttpResponse.text("Lorem ipsum doler sit amet");
  }),
);
beforeAll(() => msw.listen({ onUnhandledRequest: "bypass" }));
afterAll(() => msw.close());

/**
 * Extend the base `it` function to provide a `db` instance to our tests
 * and extend the MSW handlers to mock the UploadThing API
 *
 * NOTE:: Tests **must** destruct the `db` instance from the test context for it to be used
 * @example it("should do something", ({ db }) => { ... })
 */
export const it = itBase.extend({
  // eslint-disable-next-line no-empty-pattern
  db: async ({}, use) => {
    const files: any[] = [];
    const db = {
      files,
      insertFile: (file: any) => files.push(file),
      getFileByKey: (key: string) => files.find((f) => f.key === key),
    };
    // prepend msw listeners to use db instance
    msw.use(
      http.post<never, { files: any[] } & Record<string, string>>(
        "https://uploadthing.com/api/prepareUpload",
        async ({ request }) => {
          await callRequestSpy(request);
          const body = await request.json();

          const presigneds = body.files.map((file) => {
            const presigned = mockPresigned(file);
            db.insertFile({
              ...file,
              customId: file.customId ?? null,
              type: presigned.fileType,
              key: presigned.key,
              callbackUrl: body.callbackUrl,
              callbackSlug: body.callbackSlug,
              metadata: JSON.stringify(body.metadata ?? "{}"),
            });
            return presigned;
          });
          return HttpResponse.json(presigneds);
        },
      ),
      http.post<never, { files: any[] }>(
        "https://uploadthing.com/api/uploadFiles",
        async ({ request }) => {
          await callRequestSpy(request);
          const body = await request.json();

          const presigneds = body?.files.map((file) => {
            const presigned = mockPresigned(file);
            db.insertFile({
              ...file,
              key: presigned.key,
            });
            return presigned;
          });
          return HttpResponse.json({ data: presigneds });
        },
      ),
      http.post(
        "https://uploadthing.com/api/completeMultipart",
        async ({ request }) => {
          await callRequestSpy(request);
          return HttpResponse.json({ success: true });
        },
      ),
      http.post(
        "https://uploadthing.com/api/failureCallback",
        async ({ request }) => {
          await callRequestSpy(request);
          return HttpResponse.json({ success: true });
        },
      ),
      http.get<{ key: string }>(
        "https://uploadthing.com/api/pollUpload/:key",
        // @ts-expect-error - https://github.com/mswjs/msw/pull/2108
        async function* ({ request, params }) {
          await callRequestSpy(request);
<<<<<<< HEAD
          const file = db.getFileByKey(params.key);
=======

          // Simulate polling
          yield HttpResponse.json({ status: "still waiting" });

>>>>>>> d6277425
          return HttpResponse.json({
            status: "done",
            fileData: {
              ...file,
              fileName: file.name,
              fileSize: file.size,
              fileType: file.type,
              fileKey: file.key,
            },
          });
        },
      ),
      http.post(
        "https://uploadthing.com/api/requestFileAccess",
        async ({ request }) => {
          await callRequestSpy(request);
          return HttpResponse.json({
            url: "https://utfs.io/f/someFileKey?x-some-amz=query-param",
          });
        },
      ),
      http.post(
        "https://uploadthing.com/api/serverCallback",
        async ({ request }) => {
          await callRequestSpy(request);
          return HttpResponse.json({ success: true });
        },
      ),
      http.get(
        "https://uploadthing.com/api/serverCallback",
        // @ts-expect-error - https://github.com/mswjs/msw/pull/2108
        async function* ({ request }) {
          await callRequestSpy(request);

          yield HttpResponse.json({ status: "still waiting" });
          return HttpResponse.json({ status: "done", callbackData: null });
        },
      ),
    );
    await use(db); // provide test context
    files.length = 0; // clear files after each test
  },
});

/**
 * Call this in your test to make the S3 requests fail
 */
export const useBadS3 = () =>
  msw.use(
    http.post("https://bucket.s3.amazonaws.com", async ({ request }) => {
      await callRequestSpy(request);
      return new HttpResponse(null, { status: 403 });
    }),
    http.put("https://bucket.s3.amazonaws.com/:key", async ({ request }) => {
      await callRequestSpy(request);
      return new HttpResponse(null, { status: 204 });
    }),
  );

/**
 * Call this in your test to make the S3 requests fail a couple times before succeeding
 */
export const useHalfBadS3 = () =>
  msw.use(
    http.post(
      "https://bucket.s3.amazonaws.com",
      // @ts-expect-error - https://github.com/mswjs/msw/pull/2108
      async function* ({ request }) {
        await callRequestSpy(request);
        yield new HttpResponse(null, { status: 403 });
        return new HttpResponse();
      },
    ),
    http.put(
      "https://bucket.s3.amazonaws.com/:key",
      // @ts-expect-error - https://github.com/mswjs/msw/pull/2108
      async function* ({ request }) {
        await callRequestSpy(request);
        yield new HttpResponse(null, { status: 403 });
        return new HttpResponse(null, {
          status: 204,
          headers: { ETag: "abc123" },
        });
      },
    ),
  );<|MERGE_RESOLUTION|>--- conflicted
+++ resolved
@@ -193,14 +193,11 @@
         // @ts-expect-error - https://github.com/mswjs/msw/pull/2108
         async function* ({ request, params }) {
           await callRequestSpy(request);
-<<<<<<< HEAD
           const file = db.getFileByKey(params.key);
-=======
 
           // Simulate polling
           yield HttpResponse.json({ status: "still waiting" });
 
->>>>>>> d6277425
           return HttpResponse.json({
             status: "done",
             fileData: {
