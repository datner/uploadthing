{
<<<<<<< HEAD
  "$schema": "https://json.schemastore.org/tsconfig",
  "display": "Default",
  "compilerOptions": {
    "composite": false,
    "declaration": true,
    "declarationMap": true,
    "esModuleInterop": true,
    "forceConsistentCasingInFileNames": true,
    "resolveJsonModule": true,
    "noErrorTruncation": true,
    "inlineSources": false,
    "isolatedModules": true,
    "moduleResolution": "node",
    "noUnusedLocals": false,
    "noUnusedParameters": false,
    "preserveWatchOutput": true,
    "skipLibCheck": true,
    "strict": true,
    "target": "ES2022",
  },
  "include": ["src/**/*", "*.ts", "test/**/*"],
  "exclude": ["node_modules"],
=======
  "extends": "@uploadthing/tsconfig/base",
  "include": ["src/**/*", "*.ts", "test"],
>>>>>>> 3fe32711
}<|MERGE_RESOLUTION|>--- conflicted
+++ resolved
@@ -1,29 +1,4 @@
 {
-<<<<<<< HEAD
-  "$schema": "https://json.schemastore.org/tsconfig",
-  "display": "Default",
-  "compilerOptions": {
-    "composite": false,
-    "declaration": true,
-    "declarationMap": true,
-    "esModuleInterop": true,
-    "forceConsistentCasingInFileNames": true,
-    "resolveJsonModule": true,
-    "noErrorTruncation": true,
-    "inlineSources": false,
-    "isolatedModules": true,
-    "moduleResolution": "node",
-    "noUnusedLocals": false,
-    "noUnusedParameters": false,
-    "preserveWatchOutput": true,
-    "skipLibCheck": true,
-    "strict": true,
-    "target": "ES2022",
-  },
-  "include": ["src/**/*", "*.ts", "test/**/*"],
-  "exclude": ["node_modules"],
-=======
   "extends": "@uploadthing/tsconfig/base",
   "include": ["src/**/*", "*.ts", "test"],
->>>>>>> 3fe32711
 }