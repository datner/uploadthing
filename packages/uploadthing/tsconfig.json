{
  "$schema": "https://json.schemastore.org/tsconfig",
  "display": "Default",
  "compilerOptions": {
    "composite": false,
    "declaration": true,
    "declarationMap": true,
    "esModuleInterop": true,
    "forceConsistentCasingInFileNames": true,
    "resolveJsonModule": true,
    "inlineSources": false,
    "isolatedModules": true,
    "moduleResolution": "node",
    "noUnusedLocals": false,
    "noUnusedParameters": false,
    "preserveWatchOutput": true,
    "skipLibCheck": true,
    "strict": true,
<<<<<<< HEAD
    "target": "ES2022"
=======
>>>>>>> b0dabb10
  },
  "include": ["src/**/*", "*.ts", "test/**/*"],
  "exclude": ["node_modules"],
}<|MERGE_RESOLUTION|>--- conflicted
+++ resolved
@@ -16,10 +16,7 @@
     "preserveWatchOutput": true,
     "skipLibCheck": true,
     "strict": true,
-<<<<<<< HEAD
     "target": "ES2022"
-=======
->>>>>>> b0dabb10
   },
   "include": ["src/**/*", "*.ts", "test/**/*"],
   "exclude": ["node_modules"],
