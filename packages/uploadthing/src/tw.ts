import { sep } from "node:path";
import type { Config } from "tailwindcss";
import plugin from "tailwindcss/plugin";

<<<<<<< HEAD
export function withUt(twConfig?: Config) {
  const contentPaths = [
    "./node_modules/@uploadthing/react/dist/**",
    "./node_modules/@uploadthing/solid/dist/**",
    "./node_modules/@uploadthing/vue/dist/**",
  ];
=======
/**
 * Add more here when additional UI packages are added
 */
const PACKAGES = ["react", "solid", "svelte"];

export function withUt(twConfig: Config) {
  const contentPaths = PACKAGES.map((pkg) => {
    try {
      const resolved = require.resolve(`@uploadthing/${pkg}`);
      return resolved.split(sep).slice(0, -1).join(sep) + `${sep}**`;
    } catch {
      return null;
    }
  }).filter(Boolean) as string[];
>>>>>>> 3c080de7

  const defaultConfig: {
    content: Config["content"];
    plugins: Required<Config>["plugins"];
  } = {
    content: [],
    plugins: [],
  };

  const config = Object.assign({}, defaultConfig, twConfig);

  if (Array.isArray(config.content)) {
    config.content.push(...contentPaths);
  } else {
    // content can be an object too with `files` property
    config.content.files.push(...contentPaths);
  }

  const utPlugin = plugin(({ addVariant }) => {
    // Variants to select specific underlying element
    addVariant("ut-button", '&>*[data-ut-element="button"]');
    addVariant("ut-allowed-content", '&>*[data-ut-element="allowed-content"]');
    addVariant("ut-label", '&>*[data-ut-element="label"]');
    addVariant("ut-upload-icon", '&>*[data-ut-element="upload-icon"]');
    addVariant("ut-clear-btn", '&>*[data-ut-element="clear-btn"]');

    // Variants to select specific state
    addVariant("ut-readying", '&[data-state="readying"]');
    addVariant("ut-ready", '&[data-state="ready"]');
    addVariant("ut-uploading", '&[data-state="uploading"]');
  });

  config.plugins.push(utPlugin);

  return twConfig;
}<|MERGE_RESOLUTION|>--- conflicted
+++ resolved
@@ -2,18 +2,10 @@
 import type { Config } from "tailwindcss";
 import plugin from "tailwindcss/plugin";
 
-<<<<<<< HEAD
-export function withUt(twConfig?: Config) {
-  const contentPaths = [
-    "./node_modules/@uploadthing/react/dist/**",
-    "./node_modules/@uploadthing/solid/dist/**",
-    "./node_modules/@uploadthing/vue/dist/**",
-  ];
-=======
 /**
  * Add more here when additional UI packages are added
  */
-const PACKAGES = ["react", "solid", "svelte"];
+const PACKAGES = ["react", "solid", "svelte", "vue"];
 
 export function withUt(twConfig: Config) {
   const contentPaths = PACKAGES.map((pkg) => {
@@ -24,7 +16,6 @@
       return null;
     }
   }).filter(Boolean) as string[];
->>>>>>> 3c080de7
 
   const defaultConfig: {
     content: Config["content"];
