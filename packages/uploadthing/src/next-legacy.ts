--- conflicted
+++ resolved
@@ -52,26 +52,14 @@
       return;
     }
 
-<<<<<<< HEAD
-    const proto = (req.headers["x-forwarded-proto"] as string) ?? "http";
-    const url = new URL(req.url ?? "/", `${proto}://${req.headers.host}`);
-
     const response = await runRequestHandlerAsync(
       requestHandler,
       {
-        req: toWebRequest(req, url),
+        req: toWebRequest(req),
         middlewareArgs: { req, res, event: undefined },
       },
       opts.config,
     );
-=======
-    const response = await requestHandler({
-      nativeRequest: toWebRequest(req),
-      originalRequest: req,
-      res,
-      event: undefined,
-    });
->>>>>>> 7d23dd06
 
     res.setHeader("x-uploadthing-version", UPLOADTHING_VERSION);
 
