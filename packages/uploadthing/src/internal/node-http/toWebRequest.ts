--- conflicted
+++ resolved
@@ -3,12 +3,8 @@
 import { logger } from "../logger";
 
 type IncomingMessageLike = {
-<<<<<<< HEAD
   method?: string | undefined;
-=======
-  url?: string;
-  method?: string;
->>>>>>> 7d23dd06
+  url?: string | undefined;
   headers?: Record<string, string | string[] | undefined>;
   body?: any;
 };
