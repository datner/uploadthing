/**
 * The `import type * as _MAKE_TS_AWARE_1 from` are imported to make TypeScript aware of the types.
 * It's having a hard time resolving deeply nested stuff from transitive dependencies.
 * You'll notice if you need to add more imports if you get build errors like:
 * `The type of X cannot be inferred without a reference to <MODULE>`
 */
import type * as _MAKE_TS_AWARE_1 from "@effect/schema/ParseResult";
import * as S from "@effect/schema/Schema";
import { Effect } from "effect";

import {
  exponentialBackoff,
  fetchEff,
  fetchEffJson,
  FileData,
  generateUploadThingURL,
  RetryError,
  UploadThingError,
} from "@uploadthing/shared";
import type { ResponseEsque } from "@uploadthing/shared";

import { logger } from "./logger";

const isValidResponse = (response: ResponseEsque) => {
  if (!response.ok) return false;
  if (response.status >= 400) return false;
  if (!response.headers.has("x-uploadthing-version")) return false;

  return true;
};

export const conditionalDevServer = (fileKey: string) => {
  return Effect.gen(function* ($) {
    const file = yield* $(
      fetchEffJson(
        generateUploadThingURL(`/api/pollUpload/${fileKey}`),
        S.struct({
          status: S.string,
          fileData: S.optional(FileData),
        }),
      ),
      Effect.andThen((res) =>
        res.status === "done"
          ? Effect.succeed(res.fileData)
          : Effect.fail(new RetryError()),
      ),
      Effect.retry({
        while: (err) => err instanceof RetryError,
        schedule: exponentialBackoff,
      }),
      Effect.catchTag("RetryError", (e) => Effect.die(e)),
    );

    if (file === undefined) {
      logger.error(`Failed to simulate callback for file ${fileKey}`);
      return yield* $(
        new UploadThingError({
          code: "UPLOAD_FAILED",
          message: "File took too long to upload",
        }),
      );
    }

    let callbackUrl = file.callbackUrl + `?slug=${file.callbackSlug}`;
    if (!callbackUrl.startsWith("http")) callbackUrl = "http://" + callbackUrl;

<<<<<<< HEAD
    logger.info("SIMULATING FILE UPLOAD WEBHOOK CALLBACK", callbackUrl);

    const callbackResponse = yield* $(
      fetchEff(callbackUrl, {
        method: "POST",
        body: JSON.stringify({
          status: "uploaded",
          metadata: JSON.parse(file.metadata ?? "{}") as FileData["metadata"],
          file: {
            url: `https://utfs.io/f/${encodeURIComponent(fileKey)}`,
            key: fileKey,
            name: file.fileName,
            size: file.fileSize,
            customId: file.customId,
          },
        }),
        headers: {
          "uploadthing-hook": "callback",
        },
      }),
    );
=======
      try {
        const response = await opts.fetch(callbackUrl, {
          method: "POST",
          body: JSON.stringify({
            status: "uploaded",
            metadata: JSON.parse(file.metadata ?? "{}") as FileData["metadata"],
            file: {
              url: `https://utfs.io/f/${encodeURIComponent(opts.fileKey)}`,
              key: opts.fileKey,
              name: file.fileName,
              size: file.fileSize,
              customId: file.customId,
            },
          }),
          headers: {
            "uploadthing-hook": "callback",
          },
        });
        if (isValidResponse(response)) {
          logger.success(
            "Successfully simulated callback for file",
            opts.fileKey,
          );
        } else {
          throw new Error("Invalid response");
        }
      } catch (e) {
        logger.error(
          `Failed to simulate callback for file '${file.fileKey}'. Is your webhook configured correctly?`,
        );
        logger.error(
          `  - Make sure the URL '${callbackUrl}' is accessible without any authentication. You can verify this by running 'curl -X POST ${callbackUrl}' in your terminal`,
        );
        logger.error(
          `  - Still facing issues? Read https://docs.uploadthing.com/faq for common issues`,
        );
      }
      return file;
    },
  );

  if (fileData !== undefined) return fileData;
>>>>>>> e46bd729

    if (isValidResponse(callbackResponse)) {
      logger.success("Successfully simulated callback for file", fileKey);
    } else {
      logger.error(
        "Failed to simulate callback for file. Is your webhook configured correctly?",
        fileKey,
      );
    }
    return file;
  });
};<|MERGE_RESOLUTION|>--- conflicted
+++ resolved
@@ -64,7 +64,6 @@
     let callbackUrl = file.callbackUrl + `?slug=${file.callbackSlug}`;
     if (!callbackUrl.startsWith("http")) callbackUrl = "http://" + callbackUrl;
 
-<<<<<<< HEAD
     logger.info("SIMULATING FILE UPLOAD WEBHOOK CALLBACK", callbackUrl);
 
     const callbackResponse = yield* $(
@@ -85,58 +84,22 @@
           "uploadthing-hook": "callback",
         },
       }),
+      Effect.catchTag("FetchError", () =>
+        Effect.succeed(new Response(null, { status: 500 })),
+      ),
     );
-=======
-      try {
-        const response = await opts.fetch(callbackUrl, {
-          method: "POST",
-          body: JSON.stringify({
-            status: "uploaded",
-            metadata: JSON.parse(file.metadata ?? "{}") as FileData["metadata"],
-            file: {
-              url: `https://utfs.io/f/${encodeURIComponent(opts.fileKey)}`,
-              key: opts.fileKey,
-              name: file.fileName,
-              size: file.fileSize,
-              customId: file.customId,
-            },
-          }),
-          headers: {
-            "uploadthing-hook": "callback",
-          },
-        });
-        if (isValidResponse(response)) {
-          logger.success(
-            "Successfully simulated callback for file",
-            opts.fileKey,
-          );
-        } else {
-          throw new Error("Invalid response");
-        }
-      } catch (e) {
-        logger.error(
-          `Failed to simulate callback for file '${file.fileKey}'. Is your webhook configured correctly?`,
-        );
-        logger.error(
-          `  - Make sure the URL '${callbackUrl}' is accessible without any authentication. You can verify this by running 'curl -X POST ${callbackUrl}' in your terminal`,
-        );
-        logger.error(
-          `  - Still facing issues? Read https://docs.uploadthing.com/faq for common issues`,
-        );
-      }
-      return file;
-    },
-  );
-
-  if (fileData !== undefined) return fileData;
->>>>>>> e46bd729
 
     if (isValidResponse(callbackResponse)) {
       logger.success("Successfully simulated callback for file", fileKey);
     } else {
       logger.error(
-        "Failed to simulate callback for file. Is your webhook configured correctly?",
-        fileKey,
+        `Failed to simulate callback for file '${file.fileKey}'. Is your webhook configured correctly?`,
+      );
+      logger.error(
+        `  - Make sure the URL '${callbackUrl}' is accessible without any authentication. You can verify this by running 'curl -X POST ${callbackUrl}' in your terminal`,
+      );
+      logger.error(
+        `  - Still facing issues? Read https://docs.uploadthing.com/faq for common issues`,
       );
     }
     return file;
