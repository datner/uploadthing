--- conflicted
+++ resolved
@@ -156,19 +156,14 @@
 ) => {
   return async (input: {
     req: RequestLike;
-<<<<<<< HEAD
     res?: TRuntime extends "pages"
       ? NextApiResponse
       : TRuntime extends "nuxt"
       ? ServerResponse<IncomingMessage>
       : undefined;
-  }) => {
-=======
-    res?: TRuntime extends "pages" ? NextApiResponse : undefined;
   }): Promise<
     UploadThingError | { status: 200; body?: UploadThingResponse }
   > => {
->>>>>>> 0f2c25ec
     const { req, res } = input;
     const { router, config } = opts;
     const preferredOrEnvSecret =
