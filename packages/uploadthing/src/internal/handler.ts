--- conflicted
+++ resolved
@@ -1,9 +1,3 @@
-<<<<<<< HEAD
-import type { IncomingMessage, ServerResponse } from "node:http";
-import type { NextApiResponse } from "next";
-
-=======
->>>>>>> 3cb4d8b3
 import {
   generateUploadThingURL,
   getTypeFromFileName,
@@ -92,16 +86,8 @@
 ) => {
   return async (input: {
     req: RequestLike;
-<<<<<<< HEAD
-    res?: TRuntime extends "pages"
-      ? NextApiResponse
-      : TRuntime extends "nuxt"
-      ? ServerResponse<IncomingMessage>
-      : undefined;
-=======
     res?: unknown;
     event?: unknown;
->>>>>>> 3cb4d8b3
   }): Promise<
     UploadThingError | { status: 200; body?: UploadThingResponse }
   > => {
