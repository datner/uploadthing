--- conflicted
+++ resolved
@@ -87,11 +87,7 @@
   "devDependencies": {
     "@types/node": "^20.11.10",
     "@types/react": "18.2.55",
-<<<<<<< HEAD
-    "@types/react-dom": "18.2.14",
-=======
     "@types/react-dom": "18.2.19",
->>>>>>> 172e1d7d
     "@uploadthing/eslint-config": "0.2.0",
     "@uploadthing/tsconfig": "0.1.0",
     "bunchee": "^4.4.5",
