{
  "name": "@uploadthing/dropzone",
  "version": "0.3.1",
  "type": "module",
  "license": "MIT",
  "exports": {
    "./package.json": "./package.json",
    "./core": {
      "import": {
        "types": "./core/index.d.ts",
        "default": "./core/index.js"
      },
      "require": {
        "types": "./core/index.d.cts",
        "default": "./core/index.cjs"
      }
    },
    "./react": {
      "import": {
        "types": "./react/index.d.ts",
        "default": "./react/index.js"
      },
      "require": {
        "types": "./react/index.d.cts",
        "default": "./react/index.cjs"
      }
    },
    "./solid": {
      "import": {
        "types": "./solid/index.d.ts",
        "default": "./solid/index.js"
      },
      "require": {
        "types": "./solid/index.d.cts",
        "default": "./solid/index.cjs"
      }
    },
    "./svelte": {
      "import": {
        "types": "./svelte/index.d.ts",
        "default": "./svelte/index.js"
      },
      "require": {
        "types": "./svelte/index.d.cts",
        "default": "./svelte/index.cjs"
      }
    },
    "./vue": {
      "import": {
        "types": "./vue/index.d.ts",
        "default": "./vue/index.js"
      },
      "require": {
        "types": "./vue/index.d.cts",
        "default": "./vue/index.cjs"
      }
    }
  },
  "files": [
    "core",
    "react",
    "solid",
    "svelte",
    "vue"
  ],
  "publishConfig": {
    "access": "public"
  },
  "scripts": {
    "lint": "eslint src --max-warnings 0",
    "build": "bunchee --tsconfig tsconfig.build.json",
    "clean": "git clean -xdf core react solid node_modules",
    "dev": "bunchee -w --tsconfig tsconfig.build.json --no-clean",
    "prepack": "bun ../../.github/replace-workspace-protocol.ts",
    "typecheck": "tsc --noEmit"
  },
  "dependencies": {
    "file-selector": "^0.6.0"
  },
  "devDependencies": {
    "@types/react": "18.2.78",
    "@uploadthing/eslint-config": "0.2.0",
    "@uploadthing/tsconfig": "0.1.0",
    "bunchee": "^5.1.2",
    "eslint": "^8.57.0",
    "react": "18.2.0",
    "solid-js": "^1.8.15",
    "svelte": "^4.2.12",
<<<<<<< HEAD
    "typescript": "^5.4.2",
    "vue": "^3.4.21"
=======
    "typescript": "^5.4.5"
>>>>>>> 5efcddaf
  },
  "peerDependencies": {
    "react": "^16.8.0 || ^17.0.0 || ^18.0.0",
    "solid-js": "^1.7.11",
    "svelte": "^4.2.12",
    "vue": "^3.4.0"
  },
  "peerDependenciesMeta": {
    "react": {
      "optional": true
    },
    "solid-js": {
      "optional": true
    },
    "svelte": {
      "optional": true
    },
    "vue": {
      "optional": true
    }
  },
  "eslintConfig": {
    "root": true,
    "extends": [
      "@uploadthing/eslint-config/base"
    ],
    "rules": {
      "no-restricted-imports": [
        "error",
        {
          "patterns": [
            "@uploadthing/dropzone",
            "@uploadthing/dropzone/*"
          ]
        }
      ]
    },
    "overrides": [
      {
        "files": [
          "src/react.tsx"
        ],
        "extends": [
          "@uploadthing/eslint-config/react"
        ]
      }
    ]
  }
}<|MERGE_RESOLUTION|>--- conflicted
+++ resolved
@@ -86,12 +86,8 @@
     "react": "18.2.0",
     "solid-js": "^1.8.15",
     "svelte": "^4.2.12",
-<<<<<<< HEAD
-    "typescript": "^5.4.2",
+    "typescript": "^5.4.5",
     "vue": "^3.4.21"
-=======
-    "typescript": "^5.4.5"
->>>>>>> 5efcddaf
   },
   "peerDependencies": {
     "react": "^16.8.0 || ^17.0.0 || ^18.0.0",
