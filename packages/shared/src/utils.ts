--- conflicted
+++ resolved
@@ -1,9 +1,4 @@
-<<<<<<< HEAD
-import { Effect } from "effect";
-=======
 import * as Effect from "effect/Effect";
-import * as Unify from "effect/Unify";
->>>>>>> 0abfa031
 import { process } from "std-env";
 
 import { lookup } from "@uploadthing/mime-types";
