--- conflicted
+++ resolved
@@ -105,27 +105,14 @@
         catch: (error) => new FetchError({ error, input }),
       }),
     ),
-<<<<<<< HEAD
     Effect.filterOrFail(
       ({ ok }) => ok,
       ({ json, status }) =>
         new FetchError({
-          error: `Request to ${requestUrl} failed with status ${status}`,
+          error: `Request to ${getRequestUrl(input)} failed with status ${status}`,
           data: json as Json,
           input,
         }),
-=======
-    Effect.andThen(({ ok, json, status }) =>
-      ok
-        ? Effect.succeed(json)
-        : Effect.fail(
-            new FetchError({
-              error: `Request to ${getRequestUrl(input)} failed with status ${status}`,
-              data: json as Json,
-              input,
-            }),
-          ),
->>>>>>> c4ba7369
     ),
     Effect.map(({ json }) => json),
     Effect.andThen(S.decode(schema)),
