import * as S from "@effect/schema/Schema";

import type { MimeType } from "@uploadthing/mime-types";

import type { AllowedFileType } from "./file-types";

export type JsonValue = string | number | boolean | null | undefined;
export type JsonArray = JsonValue[];
export type JsonObject = { [key: string]: JsonValue | JsonObject | JsonArray };
export type Json = JsonValue | JsonObject | JsonArray;

export type Overwrite<T, U> = Omit<T, keyof U> & U;
export type WithRequired<T, K extends keyof T> = T & Required<Pick<T, K>>;
export type ErrorMessage<TError extends string> = TError;
// eslint-disable-next-line @typescript-eslint/ban-types
export type Simplify<TType> = { [TKey in keyof TType]: TType[TKey] } & {};
export type MaybePromise<TType> = TType | Promise<TType>;
export type Either<TData, TError> =
  | { data: TData; error: null }
  | { data: null; error: TError };

export type ExtendObjectIf<Predicate, ToAdd> = undefined extends Predicate
  ? // eslint-disable-next-line @typescript-eslint/ban-types
    {}
  : ToAdd;

/**
 * A subset of the standard RequestInit properties needed by UploadThing internally.
 * @see RequestInit from lib.dom.d.ts
 */
export interface RequestInitEsque {
  /**
   * Sets the request's body.
   */
  body?: FormData | ReadableStream | string | null;

  /**
   * Sets the request's associated headers.
   */
  headers?: [string, string][] | Record<string, string>;

  /**
   * The request's HTTP-style method.
   */
  method?: string;
}

/**
 * A subset of the standard Response properties needed by UploadThing internally.
 * @see Response from lib.dom.d.ts
 */
export interface ResponseEsque {
  status: number;
  statusText: string;
  ok: boolean;
  /**
   * @remarks
   * The built-in Response::json() method returns Promise<any>, but
   * that's not as type-safe as unknown. We use unknown because we're
   * more type-safe. You do want more type safety, right? 😉
   */
  json: <T = unknown>() => Promise<T>;
  text: () => Promise<string>;
  blob: () => Promise<Blob>;

  headers: Headers;

  clone: () => ResponseEsque;
}

export type MaybeUrl = string | URL;

/**
 * A subset of the standard fetch function type needed by UploadThing internally.
 * @see fetch from lib.dom.d.ts
 */
export type FetchEsque = (
  input: RequestInfo | MaybeUrl,
  init?: RequestInit | RequestInitEsque,
) => Promise<ResponseEsque>;

type PowOf2 = 1 | 2 | 4 | 8 | 16 | 32 | 64 | 128 | 256 | 512 | 1024;
export type SizeUnit = "B" | "KB" | "MB" | "GB";
export type FileSize = `${PowOf2}${SizeUnit}`;

export type TimeShort = "s" | "m" | "h" | "d";
export type TimeLong = "second" | "minute" | "hour" | "day";
type SuggestedNumbers = 2 | 3 | 4 | 5 | 6 | 7 | 10 | 15 | 30 | 60;
// eslint-disable-next-line @typescript-eslint/ban-types
type AutoCompleteableNumber = SuggestedNumbers | (number & {});
export type Time =
  | number
  | `1${TimeShort}`
  | `${AutoCompleteableNumber}${TimeShort}`
  | `1 ${TimeLong}`
  | `${AutoCompleteableNumber} ${TimeLong}s`;

<<<<<<< HEAD
export const ContentDisposition = S.literal("inline", "attachment");
export type ContentDisposition = S.Schema.Type<typeof ContentDisposition>;
export const ACL = S.literal("public-read", "private");
export type ACL = S.Schema.Type<typeof ACL>;
=======
export type ContentDisposition = "inline" | "attachment";
export type ACL = "public-read" | "private";
>>>>>>> d6277425

type RouteConfig = {
  maxFileSize: FileSize;
  maxFileCount: number;
  minFileCount: number; // must be <= maxFileCount
  contentDisposition: ContentDisposition;
  acl?: ACL; // default is set on UT server, not backfilled like other options
};

export type FileRouterInputKey = AllowedFileType | MimeType;

export type ExpandedRouteConfig = Partial<{
  [key in FileRouterInputKey]: RouteConfig;
}>;

export type EndpointMetadata = {
  slug: string;
  config: ExpandedRouteConfig;
}[];

type PartialRouteConfig = Partial<
  Record<FileRouterInputKey, Partial<RouteConfig>>
>;

export type FileRouterInputConfig = FileRouterInputKey[] | PartialRouteConfig;<|MERGE_RESOLUTION|>--- conflicted
+++ resolved
@@ -95,15 +95,10 @@
   | `1 ${TimeLong}`
   | `${AutoCompleteableNumber} ${TimeLong}s`;
 
-<<<<<<< HEAD
-export const ContentDisposition = S.literal("inline", "attachment");
-export type ContentDisposition = S.Schema.Type<typeof ContentDisposition>;
-export const ACL = S.literal("public-read", "private");
-export type ACL = S.Schema.Type<typeof ACL>;
-=======
-export type ContentDisposition = "inline" | "attachment";
-export type ACL = "public-read" | "private";
->>>>>>> d6277425
+export const ContentDispositionSchema = S.literal("inline", "attachment");
+export type ContentDisposition = S.Schema.Type<typeof ContentDispositionSchema>;
+export const ACLSchema = S.literal("public-read", "private");
+export type ACL = S.Schema.Type<typeof ACLSchema>;
 
 type RouteConfig = {
   maxFileSize: FileSize;
