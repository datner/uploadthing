{
  "name": "@example/image-cropping",
  "private": true,
  "scripts": {
    "dev": "next dev",
    "clean": "git clean -xdf .next node_modules",
    "build": "next build",
    "start": "next start",
    "typecheck": "tsc --noEmit"
  },
  "dependencies": {
    "@uploadthing/react": "6.2.3",
    "next": "14.0.1",
    "react": "18.2.0",
    "react-dom": "18.2.0",
    "react-image-crop": "^10.1.5",
    "uploadthing": "6.4.0"
  },
  "devDependencies": {
    "@types/node": "^20.11.10",
    "@types/react": "18.2.55",
<<<<<<< HEAD
    "@types/react-dom": "18.2.14",
=======
    "@types/react-dom": "18.2.19",
>>>>>>> 172e1d7d
    "typescript": "^5.3.3"
  }
}<|MERGE_RESOLUTION|>--- conflicted
+++ resolved
@@ -19,11 +19,7 @@
   "devDependencies": {
     "@types/node": "^20.11.10",
     "@types/react": "18.2.55",
-<<<<<<< HEAD
-    "@types/react-dom": "18.2.14",
-=======
     "@types/react-dom": "18.2.19",
->>>>>>> 172e1d7d
     "typescript": "^5.3.3"
   }
 }