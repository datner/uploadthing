--- conflicted
+++ resolved
@@ -2,32 +2,6 @@
   "$schema": "http://json.schemastore.org/tsconfig",
   "extends": "./base.build.json",
   "compilerOptions": {
-<<<<<<< HEAD
-    /* Base Options: */
-    "esModuleInterop": true,
-    "skipLibCheck": true,
-    "target": "es2022",
-    "allowJs": true,
-    "resolveJsonModule": true,
-    "moduleDetection": "force",
-    "isolatedModules": true,
-    "noErrorTruncation": true,
-
-    /* Strictness */
-    "strict": true,
-    // "noUncheckedIndexedAccess": true,
-    "checkJs": true,
-
-    /* Bundled projects */
-    "lib": ["dom", "dom.iterable", "ES2022"],
-    "noEmit": true,
-    "module": "ESNext",
-    "moduleResolution": "Bundler",
-    "jsx": "preserve"
-  },
-  "include": ["*.ts"],
-  "exclude": ["node_modules"]
-=======
     "baseUrl": "../..",
     "paths": {
       "@uploadthing/dropzone/*": ["packages/dropzone/src/*"],
@@ -39,5 +13,4 @@
       "uploadthing/*": ["packages/uploadthing/src/*"]
     }
   }
->>>>>>> 4c6896c6
 }